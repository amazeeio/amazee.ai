import pytest
from app.db.models import DBProduct, DBTeamProduct, DBPrivateAIKey, DBTeam, DBUser
from datetime import datetime, UTC, timedelta
from app.core.worker import (
    apply_product_for_team,
    remove_product_from_team,
    handle_stripe_event_background,
    monitor_teams,
    team_freshness_days,
    team_expired_metric,
    key_spend_percentage,
    team_total_spend,
    active_team_labels
)
from unittest.mock import AsyncMock, patch, Mock

@pytest.mark.asyncio
@patch('app.core.worker.get_product_id_from_subscription', new_callable=AsyncMock)
async def test_handle_subscription_deleted(mock_get_product, db, test_team, test_product):
    # Arrange
    test_team.stripe_customer_id = "cus_123"
    db.add(test_team)
    db.commit()

    mock_event = Mock()
    mock_event.type = "customer.subscription.deleted"
    mock_subscription = Mock()
    mock_subscription.customer = "cus_123"
    mock_subscription.id = "sub_123"
    mock_event.data.object = mock_subscription

    mock_get_product.return_value = test_product.id

    # Set up initial team-product association
    team_product = DBTeamProduct(
        team_id=test_team.id,
        product_id=test_product.id
    )
    db.add(team_product)
    db.commit()

    # Act
    await handle_stripe_event_background(mock_event, db)

    # Assert
    mock_get_product.assert_called_once_with("sub_123")
    # Verify team-product association was removed
    team_product = db.query(DBTeamProduct).filter(
        DBTeamProduct.team_id == test_team.id,
        DBTeamProduct.product_id == test_product.id
    ).first()
    assert team_product is None

@pytest.mark.asyncio
async def test_handle_unknown_event_type(db):
    # Arrange
    mock_event = Mock()
    mock_event.type = "unknown.event.type"

    # Act
    await handle_stripe_event_background(mock_event, db)

    # No assertion needed as we're just verifying no error occurs

@patch('app.core.worker.get_product_id_from_session', new_callable=AsyncMock)
@pytest.mark.asyncio
async def test_handle_checkout_session_async_payment_failed(mock_get_product, db, test_team, test_product):
    # Arrange
    test_team.stripe_customer_id = "cus_123"
    db.add(test_team)
    db.commit()

    mock_event = Mock()
    mock_event.type = "checkout.session.async_payment_failed"
    mock_session = Mock()
    mock_session.metadata = {"team_id": str(test_team.id)}
    mock_session.customer = "cus_123"
    mock_session.id = "cs_123"
    mock_event.data.object = mock_session

    mock_get_product.return_value = test_product.id

    # Set up initial team-product association
    team_product = DBTeamProduct(
        team_id=test_team.id,
        product_id=test_product.id
    )
    db.add(team_product)
    db.commit()

    # Act
    await handle_stripe_event_background(mock_event, db)

    # Assert
    mock_get_product.assert_called_once_with("cs_123")
    # Verify team-product association was removed
    team_product = db.query(DBTeamProduct).filter(
        DBTeamProduct.team_id == test_team.id,
        DBTeamProduct.product_id == test_product.id
    ).first()
    assert team_product is None

@patch('app.core.worker.get_product_id_from_session', new_callable=AsyncMock)
@pytest.mark.asyncio
async def test_handle_checkout_session_expired(mock_get_product, db, test_team, test_product):
    # Arrange
    test_team.stripe_customer_id = "cus_123"
    db.add(test_team)
    db.commit()

    mock_event = Mock()
    mock_event.type = "checkout.session.expired"
    mock_session = Mock()
    mock_session.metadata = {"team_id": str(test_team.id)}
    mock_session.customer = "cus_123"
    mock_session.id = "cs_123"
    mock_event.data.object = mock_session

    mock_get_product.return_value = test_product.id

    # Set up initial team-product association
    team_product = DBTeamProduct(
        team_id=test_team.id,
        product_id=test_product.id
    )
    db.add(team_product)
    db.commit()

    # Act
    await handle_stripe_event_background(mock_event, db)

    # Assert
    mock_get_product.assert_called_once_with("cs_123")
    # Verify team-product association was removed
    team_product = db.query(DBTeamProduct).filter(
        DBTeamProduct.team_id == test_team.id,
        DBTeamProduct.product_id == test_product.id
    ).first()
    assert team_product is None

@patch('app.core.worker.get_product_id_from_subscription', new_callable=AsyncMock)
@pytest.mark.asyncio
async def test_handle_subscription_paused(mock_get_product, db, test_team, test_product):
    # Arrange
    test_team.stripe_customer_id = "cus_123"
    db.add(test_team)
    db.commit()

    mock_event = Mock()
    mock_event.type = "customer.subscription.paused"
    mock_subscription = Mock()
    mock_subscription.customer = "cus_123"
    mock_subscription.id = "sub_123"
    mock_event.data.object = mock_subscription

    mock_get_product.return_value = test_product.id

    # Set up initial team-product association
    team_product = DBTeamProduct(
        team_id=test_team.id,
        product_id=test_product.id
    )
    db.add(team_product)
    db.commit()

    # Act
    await handle_stripe_event_background(mock_event, db)

    # Assert
    mock_get_product.assert_called_once_with("sub_123")
    # Verify team-product association was removed
    team_product = db.query(DBTeamProduct).filter(
        DBTeamProduct.team_id == test_team.id,
        DBTeamProduct.product_id == test_product.id
    ).first()
    assert team_product is None


@pytest.mark.asyncio
async def test_apply_product_success(db, test_team, test_product):
    """
    Test successful application of a product to a team.

    GIVEN: A team and a product exist in the database
    WHEN: The product is applied to the team
    THEN: The team's active products list is updated and last payment date is set
    """
    # Set stripe customer ID for the test team
    test_team.stripe_customer_id = "cus_test123"
    db.commit()

    # Apply product to team
    await apply_product_for_team(db, test_team.stripe_customer_id, test_product.id, datetime.now(UTC))

    # Refresh team from database
    db.refresh(test_team)

    # Verify team was updated correctly
    assert len(test_team.active_products) == 1
    assert test_team.active_products[0].product.id == test_product.id
    assert test_team.last_payment is not None

@pytest.mark.asyncio
async def test_apply_product_team_not_found(db, test_product):
    """
    Test applying a product when team is not found.

    GIVEN: A product exists but team does not
    WHEN: Attempting to apply the product
    THEN: The operation completes without error
    """
    # Try to apply product to non-existent team
    await apply_product_for_team(db, "cus_nonexistent", test_product.id, datetime.now(UTC))
    # No assertions needed as function should complete without error

@pytest.mark.asyncio
async def test_apply_product_product_not_found(db, test_team):
    """
    Test applying a non-existent product to a team.

    GIVEN: A team exists but product does not
    WHEN: Attempting to apply the product
    THEN: The operation completes without error
    """
    # Set stripe customer ID for the test team
    test_team.stripe_customer_id = "cus_test123"
    db.commit()

    # Try to apply non-existent product
    await apply_product_for_team(db, test_team.stripe_customer_id, "prod_nonexistent", datetime.now(UTC))
    # No assertions needed as function should complete without error

@pytest.mark.asyncio
async def test_apply_product_multiple_products(db, test_team, test_product):
    """
    Test applying multiple products to a team.

    GIVEN: A team and multiple products exist
    WHEN: Multiple products are applied to the team
    THEN: All products are added to the team's active products list
    """
    # Set stripe customer ID for the test team
    test_team.stripe_customer_id = "cus_test123"
    db.commit()

    # Create additional test products
    products = [test_product]  # Start with the fixture product
    for i in range(2):  # Create 2 more products
        product = DBProduct(
            id=f"prod_test{i+1}",
            name=f"Test Product {i+1}",
            user_count=5,
            keys_per_user=2,
            total_key_count=10,
            service_key_count=2,
            max_budget_per_key=50.0,
            rpm_per_key=1000,
            vector_db_count=1,
            vector_db_storage=100,
            renewal_period_days=30,
            active=True,
            created_at=datetime.now(UTC)
        )
        db.add(product)
        products.append(product)
    db.commit()

    # Apply each product to the team
    for product in products:
        await apply_product_for_team(db, test_team.stripe_customer_id, product.id, datetime.now(UTC))

    # Refresh team from database
    db.refresh(test_team)

    # Verify all products were added
    assert len(test_team.active_products) == 3
    product_ids = [team_product.product.id for team_product in test_team.active_products]
    assert all(expected_product.id in product_ids for expected_product in products)

@pytest.mark.asyncio
async def test_apply_product_already_active(db, test_team, test_product):
    """
    Test applying a product that is already active for a team.

    GIVEN: A team has a specific product already active
    WHEN: That product is applied for the team
    THEN: The last payment date is updated, but the list of products is unchanged
    """
    # Set stripe customer ID for the test team
    test_team.stripe_customer_id = "cus_test123"
    db.add(test_team)  # Ensure the team is added to the session
    db.commit()
    db.refresh(test_team)  # Refresh to ensure we have the latest data

    # First apply the product
    await apply_product_for_team(db, test_team.stripe_customer_id, test_product.id, datetime.now(UTC))

    # Get the initial last payment date
    db.refresh(test_team)
    initial_last_payment = test_team.last_payment

    # Apply the same product again
    await apply_product_for_team(db, test_team.stripe_customer_id, test_product.id, datetime.now(UTC))

    # Refresh team from database
    db.refresh(test_team)

    # Verify the product list is unchanged
    assert len(test_team.active_products) == 1
    assert test_team.active_products[0].product.id == test_product.id

    # Verify the last payment date was updated
    assert test_team.last_payment > initial_last_payment

@pytest.mark.asyncio
@patch('app.core.worker.LiteLLMService')
async def test_apply_product_extends_keys_and_sets_budget(mock_litellm, db, test_team, test_product, test_region, test_team_user, test_team_key_creator):
    """
    Test that applying a product extends keys and sets max budget correctly.

    GIVEN: A team with users and keys (both team-owned and user-owned), and a product which specifies a max_budget of $50 per key
          with a renewal period of 30 days
    WHEN: The product is applied to the team
    THEN: All keys for the team and users in the team are extended and the max_budget is set correctly
    """
    # Set stripe customer ID for the test team
    test_team.stripe_customer_id = "cus_test123"
    db.commit()

    # Create test keys for the team
    team_keys = []
    for i in range(2):  # 2 team-owned keys
        key = DBPrivateAIKey(
            name=f"Team Key {i}",
            database_name=f"db_team_{i}",
            database_username="test_user",
            database_password="test_pass",
            team_id=test_team.id,
            region_id=test_region.id,
            litellm_token=f"test_token_team_{i}",
            created_at=datetime.now(UTC)
        )
        db.add(key)
        team_keys.append(key)

    # Create test keys for both team users
    user_keys = []
    for user in [test_team_user, test_team_key_creator]:
        for i in range(2):  # 2 keys per user
            key = DBPrivateAIKey(
                name=f"User Key {i} for {user.email}",
                database_name=f"db_user_{user.id}_{i}",
                database_username="test_user",
                database_password="test_pass",
                owner_id=user.id,
                team_id=test_team.id,
                region_id=test_region.id,
                litellm_token=f"test_token_user_{user.id}_{i}",
                created_at=datetime.now(UTC)
            )
            db.add(key)
            user_keys.append(key)
    db.commit()

    # Setup mock instance
    mock_instance = mock_litellm.return_value
    mock_instance.set_key_restrictions = AsyncMock()

    # Apply product to team
    await apply_product_for_team(db, test_team.stripe_customer_id, test_product.id, datetime.now(UTC))

    # Verify LiteLLM service was initialized with correct region settings
    mock_litellm.assert_called_once_with(
        api_url=test_region.litellm_api_url,
        api_key=test_region.litellm_api_key
    )

    # Verify LiteLLM service was called for all keys (both team and user owned)
    all_keys = team_keys + user_keys
    assert mock_instance.set_key_restrictions.call_count == len(all_keys)

    # Verify each key was updated with correct duration and budget
    for key in all_keys:
        # Verify key restrictions update
        restriction_calls = [call for call in mock_instance.set_key_restrictions.call_args_list
                        if call[1]['litellm_token'] == key.litellm_token]
        assert len(restriction_calls) == 1
        assert restriction_calls[0][1]['duration'] == f"{test_product.renewal_period_days}d"
        assert restriction_calls[0][1]['budget_duration'] == f"{test_product.renewal_period_days}d"
        assert restriction_calls[0][1]['budget_amount'] == test_product.max_budget_per_key
        assert restriction_calls[0][1]['rpm_limit'] == test_product.rpm_per_key

    # Verify team was updated correctly
    db.refresh(test_team)
    assert len(test_team.active_products) == 1
    assert test_team.active_products[0].product.id == test_product.id
    assert test_team.last_payment is not None

@pytest.mark.asyncio
async def test_remove_product_success(db, test_team, test_product):
    """
    Test successful removal of a product from a team.

    GIVEN: A team with an active product
    WHEN: The product is removed from the team
    THEN: The product association is removed from the team's active products
    """
    # Set stripe customer ID for the test team
    test_team.stripe_customer_id = "cus_test123"
    db.commit()

    # First apply the product to ensure it exists
    await apply_product_for_team(db, test_team.stripe_customer_id, test_product.id, datetime.now(UTC))

    # Remove the product
    await remove_product_from_team(db, test_team.stripe_customer_id, test_product.id)

    # Refresh team from database
    db.refresh(test_team)

    # Verify product was removed
    assert len(test_team.active_products) == 0

@pytest.mark.asyncio
async def test_remove_product_team_not_found(db, test_product):
    """
    Test removing a product when team is not found.

    GIVEN: A product exists but team does not
    WHEN: Attempting to remove the product
    THEN: The operation returns None
    """
    # Try to remove product from non-existent team
    result = await remove_product_from_team(db, "cus_nonexistent", test_product.id)
    assert result is None

@pytest.mark.asyncio
async def test_remove_product_product_not_found(db, test_team):
    """
    Test removing a non-existent product from a team.

    GIVEN: A team exists but product does not
    WHEN: Attempting to remove the product
    THEN: The operation returns None
    """
    # Set stripe customer ID for the test team
    test_team.stripe_customer_id = "cus_test123"
    db.commit()

    # Try to remove non-existent product
    result = await remove_product_from_team(db, test_team.stripe_customer_id, "prod_nonexistent")
    assert result is None

@pytest.mark.asyncio
async def test_remove_product_not_active(db, test_team, test_product):
    """
    Test removing a product that is not active for a team.

    GIVEN: A team exists but does not have the specified product active
    WHEN: Attempting to remove the product
    THEN: The operation returns None
    """
    # Set stripe customer ID for the test team
    test_team.stripe_customer_id = "cus_test123"
    db.commit()

    # Try to remove product that was never added
    result = await remove_product_from_team(db, test_team.stripe_customer_id, test_product.id)
    assert result is None

@pytest.mark.asyncio
async def test_remove_product_multiple_products(db, test_team, test_product):
    """
    Test removing one product while keeping others active.

    GIVEN: A team with multiple active products
    WHEN: One product is removed
    THEN: Only the specified product is removed, others remain active
    """
    # Set stripe customer ID for the test team
    test_team.stripe_customer_id = "cus_test123"
    db.commit()

    # Create additional test product
    second_product = DBProduct(
        id="prod_test456",
        name="Test Product 2",
        user_count=5,
        keys_per_user=2,
        total_key_count=10,
        service_key_count=2,
        max_budget_per_key=50.0,
        rpm_per_key=1000,
        vector_db_count=1,
        vector_db_storage=100,
        renewal_period_days=30,
        active=True,
        created_at=datetime.now(UTC)
    )
    db.add(second_product)
    db.commit()

    # Apply both products to the team
    await apply_product_for_team(db, test_team.stripe_customer_id, test_product.id, datetime.now(UTC))
    await apply_product_for_team(db, test_team.stripe_customer_id, second_product.id, datetime.now(UTC))

    # Remove only the first product
    await remove_product_from_team(db, test_team.stripe_customer_id, test_product.id)

    # Refresh team from database
    db.refresh(test_team)

    # Verify only the first product was removed
    assert len(test_team.active_products) == 1
    assert test_team.active_products[0].product.id == second_product.id

@pytest.mark.asyncio
@patch('app.core.worker.SESService')
@patch('app.core.worker.LiteLLMService')
async def test_monitor_teams_basic_metrics(mock_litellm, mock_ses, db, test_team, test_product):
    """
    Test basic team monitoring metrics for teams with and without products.
    """
    # Setup test data
    test_team.created_at = datetime.now(UTC) - timedelta(days=15)  # 15 days old
    db.add(test_team)
    db.commit()

    # Create a second team with a product
    team_with_product = DBTeam(
        name="Team With Product",
        stripe_customer_id="cus_456",
        created_at=datetime.now(UTC) - timedelta(days=20),  # 20 days old
        last_payment=datetime.now(UTC) - timedelta(days=10)  # Last payment 10 days ago
    )
    db.add(team_with_product)
    db.commit()

    # Add product to second team
    team_product = DBTeamProduct(
        team_id=team_with_product.id,
        product_id=test_product.id
    )
    db.add(team_product)
    db.commit()

    # Run monitoring
    await monitor_teams(db)

    # Verify metrics for team without product (age since creation)
    assert team_freshness_days.labels(
        team_id=str(test_team.id),
        team_name=test_team.name
    )._value.get() == 15

    # Verify metrics for team with product (age since last payment)
    assert team_freshness_days.labels(
        team_id=str(team_with_product.id),
        team_name=team_with_product.name
    )._value.get() == 10

@pytest.mark.asyncio
@patch('app.core.worker.SESService')
@patch('app.core.worker.LiteLLMService')
async def test_monitor_teams_expiration_notification(mock_litellm, mock_ses, db, test_team, test_team_admin):
    """
    Test expiration notification for teams approaching expiration.
    """
    # Setup test team approaching expiration (23 days old, 7 days remaining)
    test_team.created_at = datetime.now(UTC) - timedelta(days=23)
    test_team.admin_email = test_team_admin.email  # Use the admin fixture's email
    db.add(test_team)
    db.commit()

    # Setup mock SES service
    mock_ses_instance = mock_ses.return_value
    mock_ses_instance.send_email = Mock()

    # Run monitoring
    await monitor_teams(db)

    # Verify email was sent
    mock_ses_instance.send_email.assert_called_once()
    call_args = mock_ses_instance.send_email.call_args[1]
    assert call_args['to_addresses'] == [test_team.admin_email]
    assert call_args['template_name'] == "team-expiring"
    assert call_args['template_data']['name'] == test_team.name
    assert call_args['template_data']['days_remaining'] == 7  # 30 - 23

@pytest.mark.asyncio
@patch('app.core.worker.SESService')
@patch('app.core.worker.LiteLLMService')
async def test_monitor_teams_expiration_notification_second(mock_litellm, mock_ses, db, test_team, test_team_admin):
    """
    Test second expiration notification for teams approaching expiration.
    """
    # Setup test team approaching expiration (25 days old, 5 days remaining)
    test_team.created_at = datetime.now(UTC) - timedelta(days=25)
    test_team.admin_email = test_team_admin.email  # Use the admin fixture's email
    db.add(test_team)
    db.commit()

    # Setup mock SES service
    mock_ses_instance = mock_ses.return_value
    mock_ses_instance.send_email = Mock()

    # Run monitoring
    await monitor_teams(db)

    # Verify email was sent
    mock_ses_instance.send_email.assert_called_once()
    call_args = mock_ses_instance.send_email.call_args[1]
    assert call_args['to_addresses'] == [test_team.admin_email]
    assert call_args['template_name'] == "team-expiring"
    assert call_args['template_data']['name'] == test_team.name
    assert call_args['template_data']['days_remaining'] == 5  # 30 - 25

@pytest.mark.asyncio
@patch('app.core.worker.SESService')
@patch('app.core.worker.LiteLLMService')
async def test_monitor_teams_expired_metric(mock_litellm, mock_ses, db, test_team):
    """
<<<<<<< HEAD
    Test trial expired notification for teams that have reached expiration.
    """
    # Setup test team at expiration (30 days old)
    test_team.created_at = datetime.now(UTC) - timedelta(days=30)
    test_team.admin_email = test_team_admin.email
    db.add(test_team)
    db.commit()

    # Setup mock SES service
    mock_ses_instance = mock_ses.return_value
    mock_ses_instance.send_email = Mock()

    # Run monitoring
    await monitor_teams(db)

    # Verify expired email was sent
    mock_ses_instance.send_email.assert_called_once()
    call_args = mock_ses_instance.send_email.call_args[1]
    assert call_args['to_addresses'] == [test_team.admin_email]
    assert call_args['template_name'] == "trial-expired"
    assert call_args['template_data']['name'] == test_team.name

@pytest.mark.asyncio
@patch('app.core.worker.SESService')
@patch('app.core.worker.LiteLLMService')
async def test_monitor_teams_key_expiration(mock_litellm, mock_ses, db, test_team, test_region, test_team_key_creator):
    """
    Test key expiration for expired teams.
=======
    Test expired team metric for teams past expiration.
>>>>>>> ced9ba95
    """
    # Setup expired test team (31 days old)
    test_team.created_at = datetime.now(UTC) - timedelta(days=31)
    db.add(test_team)
    db.commit()

    # Run monitoring
    await monitor_teams(db)

    # Verify expired metric was incremented
    assert team_expired_metric.labels(
        team_id=str(test_team.id),
        team_name=test_team.name
    )._value.get() == 1

@pytest.mark.asyncio
@patch('app.core.worker.SESService')
@patch('app.core.worker.LiteLLMService')
async def test_monitor_teams_key_spend(mock_litellm, mock_ses, db, test_team, test_region, test_team_key_creator):
    """
    Test key spend monitoring and metrics.
    """
    # Setup test key
    test_key = DBPrivateAIKey(
        name="Test Key",
        database_name="test_db",
        database_username="test_user",
        database_password="test_pass",
        owner_id=test_team_key_creator.id,
        team_id=test_team.id,
        region_id=test_region.id,
        litellm_token="test_token",
        created_at=datetime.now(UTC)
    )
    db.add(test_key)
    db.commit()

    # Setup mock LiteLLM service
    mock_litellm_instance = mock_litellm.return_value
    mock_litellm_instance.get_key_info = AsyncMock(return_value={
        "info": {
            "spend": 40.0,
            "max_budget": 50.0,
            "key_alias": "test-key"
        }
    })

    # Run monitoring
    await monitor_teams(db)

    # Verify key spend metrics
    assert key_spend_percentage.labels(
        team_id=str(test_team.id),
        team_name=test_team.name,
        key_alias="test-key"
    )._value.get() == 80.0  # 40/50 * 100

    # Verify team total spend
    assert team_total_spend.labels(
        team_id=str(test_team.id),
        team_name=test_team.name
    )._value.get() == 40.0

@pytest.mark.asyncio
@patch('app.core.worker.SESService')
@patch('app.core.worker.LiteLLMService')
async def test_monitor_teams_active_labels(mock_litellm, mock_ses, db, test_team):
    """
    Test handling of active team labels.
    """
    # First run with test team
    await monitor_teams(db)

    # Verify test team is tracked
    assert (str(test_team.id), test_team.name) in active_team_labels

    # Remove test team
    db.delete(test_team)
    db.commit()

    # Run monitoring again
    await monitor_teams(db)

    # Verify test team metrics are zeroed out
    assert team_freshness_days.labels(
        team_id=str(test_team.id),
        team_name=test_team.name
    )._value.get() == 0

    # Verify test team is no longer in active labels
    assert (str(test_team.id), test_team.name) not in active_team_labels

@pytest.mark.asyncio
@patch('app.core.worker.SESService')
@patch('app.core.worker.LiteLLMService')
async def test_monitor_teams_error_handling(mock_litellm, mock_ses, db, test_team, test_region):
    """
    Test error handling in team monitoring.
    """
    # Setup test key with invalid token
    test_key = DBPrivateAIKey(
        name="Test Key",
        database_name="test_db",
        database_username="test_user",
        database_password="test_pass",
        team_id=test_team.id,
        region_id=test_region.id,
        litellm_token="invalid_token",
        created_at=datetime.now(UTC)
    )
    db.add(test_key)
    db.commit()

    # Setup mock LiteLLM service to raise error
    mock_litellm_instance = mock_litellm.return_value
    mock_litellm_instance.get_key_info = AsyncMock(side_effect=Exception("API Error"))

    # Run monitoring - should not raise exception
    await monitor_teams(db)

    # Verify team metrics are still set
    assert team_freshness_days.labels(
        team_id=str(test_team.id),
        team_name=test_team.name
    )._value.get() is not None<|MERGE_RESOLUTION|>--- conflicted
+++ resolved
@@ -620,7 +620,6 @@
 @patch('app.core.worker.LiteLLMService')
 async def test_monitor_teams_expired_metric(mock_litellm, mock_ses, db, test_team):
     """
-<<<<<<< HEAD
     Test trial expired notification for teams that have reached expiration.
     """
     # Setup test team at expiration (30 days old)
@@ -649,9 +648,6 @@
 async def test_monitor_teams_key_expiration(mock_litellm, mock_ses, db, test_team, test_region, test_team_key_creator):
     """
     Test key expiration for expired teams.
-=======
-    Test expired team metric for teams past expiration.
->>>>>>> ced9ba95
     """
     # Setup expired test team (31 days old)
     test_team.created_at = datetime.now(UTC) - timedelta(days=31)
