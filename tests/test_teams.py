from fastapi.testclient import TestClient
from app.db.models import DBTeam, DBUser
from app.main import app
from app.core.security import get_password_hash
from datetime import datetime, UTC

client = TestClient(app)

def test_register_team(client):
    """Test registering a new team"""
    response = client.post(
        "/teams/",
        json={
            "name": "Test Team",
            "admin_email": "team@example.com",
            "phone": "1234567890",
            "billing_address": "123 Test St, Test City, 12345"
        }
    )
    assert response.status_code == 201
    team_data = response.json()
    assert team_data["name"] == "Test Team"
    assert team_data["admin_email"] == "team@example.com"
    assert team_data["phone"] == "1234567890"
    assert team_data["billing_address"] == "123 Test St, Test City, 12345"
    assert team_data["is_active"] is True
    assert "id" in team_data
    assert "created_at" in team_data
    assert "updated_at" in team_data

def test_register_team_duplicate_admin_email(client, db):
    """Test registering a team with an email that already exists"""
    # First, create a team
    team = DBTeam(
        name="Existing Team",
        admin_email="existing@example.com",
        phone="1234567890",
        billing_address="123 Test St, Test City, 12345",
        is_active=True,
        created_at=datetime.now(UTC)
    )
    db.add(team)
    db.commit()
    db.refresh(team)

    # Try to register a new team with the same admin_email
    response = client.post(
        "/teams/",
        json={
            "name": "New Team",
            "admin_email": "existing@example.com",
            "phone": "0987654321",
            "billing_address": "456 New St, New City, 54321"
        }
    )
    assert response.status_code == 400
    assert response.json()["detail"] == "Email already registered"

def test_list_teams(client, admin_token, db, test_team):
    """Test listing all teams (admin only)"""
    # List teams as admin
    response = client.get(
        "/teams/",
        headers={"Authorization": f"Bearer {admin_token}"}
    )
    assert response.status_code == 200
    teams = response.json()
    assert isinstance(teams, list)
    assert len(teams) >= 1
    assert any(t["admin_email"] == "testteam@example.com" for t in teams)

def test_list_teams_unauthorized(client, test_token):
    """Test listing teams without admin privileges"""
    response = client.get(
        "/teams/",
        headers={"Authorization": f"Bearer {test_token}"}
    )
    assert response.status_code == 403
    assert response.json()["detail"] == "Not authorized to perform this action"

def test_get_team(client, admin_token, test_team):
    """Test getting a team by ID"""
    # Get team as admin
    response = client.get(
        f"/teams/{test_team.id}",
        headers={"Authorization": f"Bearer {admin_token}"}
    )
    assert response.status_code == 200
    team_data = response.json()
    assert team_data["name"] == "Test Team"
    assert team_data["admin_email"] == "testteam@example.com"
    assert team_data["id"] == test_team.id
    assert "users" in team_data
    assert isinstance(team_data["users"], list)

def test_get_team_as_team_user(client, db):
    """Test getting a team by ID as a user associated with that team"""
    # Create a test team
    team = DBTeam(
        name="Test Team",
        admin_email="testteam@example.com",
        phone="1234567890",
        billing_address="123 Test St, Test City, 12345",
        is_active=True,
        created_at=datetime.now(UTC)
    )
    db.add(team)
    db.commit()
    team_id = team.id  # Store the ID for later use

    # Create a user associated with the team
    user = DBUser(
        email="teamuser@example.com",
        hashed_password=get_password_hash("password123"),
        is_active=True,
        is_admin=False,
        role="admin",
        team_id=team_id,
        created_at=datetime.now(UTC)
    )
    db.add(user)
    db.commit()

    # Login as the team user
    login_response = client.post(
        "/auth/login",
        data={"username": "teamuser@example.com", "password": "password123"}
    )
    assert login_response.status_code == 200
    token = login_response.json()["access_token"]

    # Get team as the associated user
    response = client.get(
        f"/teams/{team_id}",
        headers={"Authorization": f"Bearer {token}"}
    )
    assert response.status_code == 200
    team_data = response.json()
    assert team_data["name"] == "Test Team"
    assert team_data["admin_email"] == "testteam@example.com"
    assert team_data["id"] == team_id

def test_get_team_unauthorized(client, test_token, test_team):
    """Test getting a team by ID as a user not associated with that team"""
    # Try to get the team as a user not associated with it
    response = client.get(
        f"/teams/{test_team.id}",
        headers={"Authorization": f"Bearer {test_token}"}
    )
    assert response.status_code == 403
    assert response.json()["detail"] == "Not authorized to perform this action"

def test_update_team(client, admin_token, test_team):
    """Test updating a team as an admin"""
    # Update the team
    response = client.put(
        f"/teams/{test_team.id}",
        headers={"Authorization": f"Bearer {admin_token}"},
        json={
            "name": "Updated Team",
            "phone": "0987654321",
            "billing_address": "456 Updated St, Updated City, 54321"
        }
    )
    assert response.status_code == 200
    team_data = response.json()
    assert team_data["name"] == "Updated Team"
    assert team_data["admin_email"] == "testteam@example.com"  # admin_email shouldn't change
    assert team_data["phone"] == "0987654321"
    assert team_data["billing_address"] == "456 Updated St, Updated City, 54321"

def test_update_team_as_team_admin(client, db):
    """Test updating a team as a team admin"""
    # Create a test team
    team = DBTeam(
        name="Test Team",
        admin_email="testteam@example.com",
        phone="1234567890",
        billing_address="123 Test St, Test City, 12345",
        is_active=True,
        created_at=datetime.now(UTC)
    )
    db.add(team)
    db.commit()
    team_id = team.id  # Store the ID for later use

    # Create a user associated with the team with admin role
    user = DBUser(
        email="teamadmin@example.com",
        hashed_password=get_password_hash("password123"),
        is_active=True,
        is_admin=False,
        role="admin",
        team_id=team_id,
        created_at=datetime.now(UTC)
    )
    db.add(user)
    db.commit()

    # Login as the team admin
    login_response = client.post(
        "/auth/login",
        data={"username": "teamadmin@example.com", "password": "password123"}
    )
    assert login_response.status_code == 200
    token = login_response.json()["access_token"]

    # Update the team
    response = client.put(
        f"/teams/{team_id}",
        headers={"Authorization": f"Bearer {token}"},
        json={
            "name": "Updated Team",
            "phone": "0987654321",
            "billing_address": "456 Updated St, Updated City, 54321"
        }
    )
    assert response.status_code == 200
    team_data = response.json()
    assert team_data["name"] == "Updated Team"
    assert team_data["admin_email"] == "testteam@example.com"  # admin_email shouldn't change
    assert team_data["phone"] == "0987654321"
    assert team_data["billing_address"] == "456 Updated St, Updated City, 54321"

def test_update_team_unauthorized(client, test_token, test_team):
    """Test updating a team as a user not associated with that team"""
    # Try to update the team as a user not associated with it
    response = client.put(
        f"/teams/{test_team.id}",
        headers={"Authorization": f"Bearer {test_token}"},
        json={
            "name": "Updated Team",
            "phone": "0987654321",
            "billing_address": "456 Updated St, Updated City, 54321"
        }
    )
    assert response.status_code == 403
    assert response.json()["detail"] == "Not authorized to perform this action"

def test_delete_team(client, admin_token, test_team, db):
    """Test deleting a team as an admin"""
    # Delete the team
    response = client.delete(
        f"/teams/{test_team.id}",
        headers={"Authorization": f"Bearer {admin_token}"}
    )
    assert response.status_code == 200
    assert response.json()["message"] == "Team deleted successfully"

    # Verify the team is deleted
    db_team = db.query(DBTeam).filter(DBTeam.id == test_team.id).first()
    assert db_team is None

def test_delete_team_unauthorized(client, test_token, test_team):
    """Test deleting a team as a non-admin user"""
    # Try to delete the team as a non-admin user
    response = client.delete(
        f"/teams/{test_team.id}",
        headers={"Authorization": f"Bearer {test_token}"}
    )
    assert response.status_code == 403
    assert response.json()["detail"] == "Not authorized to perform this action"

def test_add_user_to_second_team(client, admin_token, db, test_team, test_team_user):
    """Test that a user cannot be added to a second team when already a member of another team"""
    # Create a second team
    team2 = DBTeam(
        name="Team 2",
        admin_email="team2@example.com",
        phone="0987654321",
        billing_address="456 Team 2 St, City 2, 54321",
        is_active=True,
        created_at=datetime.now(UTC)
    )
    db.add(team2)
    db.commit()
    db.refresh(team2)

    # Try to add the user to Team 2
    response = client.post(
        f"/users/{test_team_user.id}/add-to-team",
        headers={"Authorization": f"Bearer {admin_token}"},
        json={"team_id": team2.id}
    )
    assert response.status_code == 400
    assert "User is already a member of another team" in response.json()["detail"]

def test_make_team_user_admin(client, admin_token, test_team_user):
    """Test that a user who is a member of a team cannot be made an admin"""
    # Try to make the user an admin
    response = client.put(
        f"/users/{test_team_user.id}",
        headers={"Authorization": f"Bearer {admin_token}"},
        json={"is_admin": True}
    )
    assert response.status_code == 400
    assert "Team members cannot be made administrators" in response.json()["detail"]

def test_add_non_team_user_to_team(client, admin_token, db, test_team):
    """Test that a non-admin user who is not a member of any team can be successfully added to a team"""
    # Create a user who is not a member of any team
    user = DBUser(
        email="nonteamuser@example.com",
        hashed_password=get_password_hash("password123"),
        is_active=True,
        is_admin=False,
        role="user",
        team_id=None,
        created_at=datetime.now(UTC)
    )
    db.add(user)
    db.commit()
    db.refresh(user)

    # Ensure team is attached to session and get its ID
    db.add(test_team)
    db.refresh(test_team)
    team_id = test_team.id  # Store the ID for later use

    # Add the user to the team
    response = client.post(
        f"/users/{user.id}/add-to-team",
        headers={"Authorization": f"Bearer {admin_token}"},
        json={"team_id": team_id}
    )
    assert response.status_code == 200
    user_data = response.json()
    assert user_data["team_id"] == team_id
    assert user_data["is_admin"] is False

    # Verify the user is actually in the team in the database
    db_user = db.query(DBUser).filter(DBUser.id == user.id).first()
    assert db_user.team_id == team_id

    # Verify the user appears in the team's user list
    team_response = client.get(
        f"/teams/{team_id}",
        headers={"Authorization": f"Bearer {admin_token}"}
    )
    assert team_response.status_code == 200
    team_data = team_response.json()
    assert any(u["id"] == user.id for u in team_data["users"])

def test_add_admin_user_to_team(client, admin_token, db, test_team):
    """Test that an admin user cannot be added to a team"""
    # Create an admin user who is not a member of any team
    user = DBUser(
        email="adminuser@example.com",
        hashed_password=get_password_hash("password123"),
        is_active=True,
        is_admin=True,
        role="user",
        team_id=None,
        created_at=datetime.now(UTC)
    )
    db.add(user)
    db.commit()
    db.refresh(user)

    # Try to add the admin user to the team
    response = client.post(
        f"/users/{user.id}/add-to-team",
        headers={"Authorization": f"Bearer {admin_token}"},
        json={"team_id": test_team.id}
    )
    assert response.status_code == 400
    assert "Administrators cannot be added to teams" in response.json()["detail"]

def test_remove_user_from_team(client, admin_token, test_team_user):
    """Test removing a user from a team"""
    response = client.post(
        f"/users/{test_team_user.id}/remove-from-team",
        headers={"Authorization": f"Bearer {admin_token}"}
    )
    assert response.status_code == 200
    user_data = response.json()
    assert user_data["team_id"] is None

def test_remove_user_not_in_team(client, admin_token, test_user):
    """Test removing a user who is not in a team"""
    response = client.post(
        f"/users/{test_user.id}/remove-from-team",
        headers={"Authorization": f"Bearer {admin_token}"}
    )
    assert response.status_code == 400
    assert "User is not a member of any team" in response.json()["detail"]

def test_team_admin_cannot_remove_user_from_team(client, team_admin_token, test_team_user):
    """
    Test that a team admin cannot remove a user from their team.

    GIVEN: User A is a member of Team 1
    WHEN: a team admin tries to remove the user from the team
    THEN: A 403 - Forbidden is returned
    """
    response = client.post(
        f"/users/{test_team_user.id}/remove-from-team",
        headers={"Authorization": f"Bearer {team_admin_token}"}
    )
    assert response.status_code == 403
    assert "Not authorized to perform this action" in response.json()["detail"]

    # Verify user is still in the team
    response = client.get(
        f"/users/{test_team_user.id}",
        headers={"Authorization": f"Bearer {team_admin_token}"}
    )
    assert response.status_code == 200
    user_data = response.json()
<<<<<<< HEAD
    assert user_data["team_id"] == test_team_user.team_id

@patch("app.services.litellm.requests.post")
@patch("app.api.teams.SESService")
def test_extend_team_trial_success(mock_ses_class, mock_litellm_post, client, admin_token, test_team, test_region, db):
    """Test successfully extending a team's trial period"""
    # Mock SES service
    mock_ses_instance = MagicMock()
    mock_ses_class.return_value = mock_ses_instance

    # Ensure team is attached to session
    db.add(test_team)
    db.commit()

    # Mock LiteLLM API response
    mock_litellm_post.return_value.status_code = 200
    mock_litellm_post.return_value.json.return_value = {"key": "test-private-key-123"}
    mock_litellm_post.return_value.raise_for_status.return_value = None

    # Create a test key for the team
    test_key = DBPrivateAIKey(
        name="Test Key",
        database_name="test_db",
        database_username="test_user",
        database_password="test_pass",
        team_id=test_team.id,
        region_id=test_region.id,
        litellm_token="test-private-key-123",
        created_at=datetime.now(UTC)
    )
    db.add(test_key)
    db.commit()

    # Extend the team's trial
    response = client.post(
        f"/teams/{test_team.id}/extend-trial",
        headers={"Authorization": f"Bearer {admin_token}"}
    )
    assert response.status_code == 200
    assert response.json()["message"] == "Team trial extended successfully"

    # Verify the team's last payment was updated
    updated_team = db.query(DBTeam).filter(DBTeam.id == test_team.id).first()
    assert updated_team.last_payment is not None
    assert (datetime.now(UTC) - updated_team.last_payment).total_seconds() < 5  # Within last 5 seconds

    # Verify LiteLLM API was called to update key restrictions
    mock_litellm_post.assert_called_with(
        f"{test_region.litellm_api_url}/key/update",
        headers={"Authorization": f"Bearer {test_region.litellm_api_key}"},
        json={
            "key": test_key.litellm_token,
            "duration": "30d",
            "budget_duration": "30d",
            "max_budget": 27.0,
            "rpm_limit": 500
        }
    )

    # Verify email was sent
    mock_ses_instance.send_email.assert_called_once()
    call_args = mock_ses_instance.send_email.call_args[1]
    assert call_args["to_addresses"] == [test_team.admin_email]
    assert call_args["template_name"] == "trial-extended"
    assert call_args["template_data"]["name"] == test_team.name

@patch("app.services.litellm.requests.post")
@patch("app.api.teams.SESService")
def test_extend_team_trial_litellm_error(mock_ses_class, mock_litellm_post, client, admin_token, test_team, test_region, db):
    """Test extending a team's trial when LiteLLM API fails"""
    # Mock SES service
    mock_ses_instance = MagicMock()
    mock_ses_class.return_value = mock_ses_instance

    # Ensure team is attached to session
    db.add(test_team)
    db.commit()

    # Mock LiteLLM API error
    mock_litellm_post.return_value.status_code = 500
    mock_litellm_post.return_value.raise_for_status.side_effect = Exception("API Error")

    # Create a test key for the team
    test_key = DBPrivateAIKey(
        name="Test Key",
        database_name="test_db",
        database_username="test_user",
        database_password="test_pass",
        team_id=test_team.id,
        region_id=test_region.id,
        litellm_token="test-private-key-123",
        created_at=datetime.now(UTC)
    )
    db.add(test_key)
    db.commit()

    # Extend the team's trial
    response = client.post(
        f"/teams/{test_team.id}/extend-trial",
        headers={"Authorization": f"Bearer {admin_token}"}
    )
    assert response.status_code == 200  # Should still succeed despite LiteLLM error
    assert response.json()["message"] == "Team trial extended successfully"

    # Verify the team's last payment was updated
    updated_team = db.query(DBTeam).filter(DBTeam.id == test_team.id).first()
    assert updated_team.last_payment is not None

    # Verify email was still sent
    mock_ses_instance.send_email.assert_called_once()

@patch("app.services.litellm.requests.post")
@patch("app.api.teams.SESService")
def test_extend_team_trial_email_error(mock_ses_class, mock_litellm_post, client, admin_token, test_team, test_region, db):
    """Test extending a team's trial when email sending fails"""
    # Mock SES service with error
    mock_ses_instance = MagicMock()
    mock_ses_instance.send_email.side_effect = Exception("Email Error")
    mock_ses_class.return_value = mock_ses_instance

    # Ensure team is attached to session
    db.add(test_team)
    db.commit()

    # Mock LiteLLM API success
    mock_litellm_post.return_value.status_code = 200
    mock_litellm_post.return_value.json.return_value = {"key": "test-private-key-123"}
    mock_litellm_post.return_value.raise_for_status.return_value = None

    # Create a test key for the team
    test_key = DBPrivateAIKey(
        name="Test Key",
        database_name="test_db",
        database_username="test_user",
        database_password="test_pass",
        team_id=test_team.id,
        region_id=test_region.id,
        litellm_token="test-private-key-123",
        created_at=datetime.now(UTC)
    )
    db.add(test_key)
    db.commit()

    # Extend the team's trial
    response = client.post(
        f"/teams/{test_team.id}/extend-trial",
        headers={"Authorization": f"Bearer {admin_token}"}
    )
    assert response.status_code == 200  # Should still succeed despite email error
    assert response.json()["message"] == "Team trial extended successfully"

    # Verify the team's last payment was updated
    updated_team = db.query(DBTeam).filter(DBTeam.id == test_team.id).first()
    assert updated_team.last_payment is not None

    # Verify LiteLLM API was called
    mock_litellm_post.assert_called()
=======
    assert user_data["team_id"] == test_team_user.team_id
>>>>>>> ced9ba95
<|MERGE_RESOLUTION|>--- conflicted
+++ resolved
@@ -407,7 +407,6 @@
     )
     assert response.status_code == 200
     user_data = response.json()
-<<<<<<< HEAD
     assert user_data["team_id"] == test_team_user.team_id
 
 @patch("app.services.litellm.requests.post")
@@ -564,7 +563,4 @@
     assert updated_team.last_payment is not None
 
     # Verify LiteLLM API was called
-    mock_litellm_post.assert_called()
-=======
-    assert user_data["team_id"] == test_team_user.team_id
->>>>>>> ced9ba95
+    mock_litellm_post.assert_called()