from datetime import datetime, UTC, timedelta
from sqlalchemy.orm import Session
from app.db.models import DBTeam, DBProduct, DBTeamProduct, DBPrivateAIKey, DBUser, DBRegion
from app.services.litellm import LiteLLMService
from app.services.ses import SESService
import logging
from collections import defaultdict
from app.core.resource_limits import get_token_restrictions
from app.services.stripe import (
    get_product_id_from_session,
    get_product_id_from_subscription,
    KNOWN_EVENTS,
    SUBSCRIPTION_SUCCESS_EVENTS,
    SESSION_FAILURE_EVENTS,
    SUBSCRIPTION_FAILURE_EVENTS,
    INVOICE_FAILURE_EVENTS,
    INVOICE_SUCCESS_EVENTS
)
from prometheus_client import Gauge, Counter
from typing import Dict, List
from app.core.security import create_access_token
from app.core.config import settings
from urllib.parse import urljoin

logger = logging.getLogger(__name__)

FIRST_EMAIL_DAYS_LEFT = 7
SECOND_EMAIL_DAYS_LEFT = 5
TRIAL_OVER_DAYS = 30

# Prometheus metrics
team_freshness_days = Gauge(
    "team_freshness_days",
    "Freshness of teams in days (since creation for teams without products, since last payment for teams with products)",
    ["team_id", "team_name"]
)

team_expired_metric = Counter(
    "team_expired_total",
    "Total number of teams that have expired without products",
    ["team_id", "team_name"]
)

key_spend_percentage = Gauge(
    "key_spend_percentage",
    "Percentage of budget used for each key",
    ["team_id", "team_name", "key_alias"]
)

team_total_spend = Gauge(
    "team_total_spend",
    "Total spend across all keys in a team for the current budget period",
    ["team_id", "team_name"]
)

# Track active team labels to zero out metrics for inactive teams
active_team_labels = set()

def get_team_keys_by_region(db: Session, team_id: int) -> Dict[DBRegion, List[DBPrivateAIKey]]:
    """
    Get all keys for a team grouped by region.

    Args:
        db: Database session
        team_id: ID of the team to get keys for

    Returns:
        Dictionary mapping regions to lists of keys
    """
    # Get all keys for the team with their regions
    team_users = db.query(DBUser).filter(DBUser.team_id == team_id).all()
    team_user_ids = [user.id for user in team_users]
    # Return keys owned by users in the team OR owned by the team
    team_keys = db.query(DBPrivateAIKey).filter(
        (DBPrivateAIKey.owner_id.in_(team_user_ids)) |
        (DBPrivateAIKey.team_id == team_id)
    ).all()

    # Group keys by region
    keys_by_region = defaultdict(list)
    for key in team_keys:
        if not key.litellm_token:
            logger.warning(f"Key {key.id} has no LiteLLM token, skipping")
            continue
        if not key.region:
            logger.warning(f"Key {key.id} has no region, skipping")
            continue
        keys_by_region[key.region].append(key)

    return keys_by_region

async def handle_stripe_event_background(event, db: Session):
    """
    Background task to handle Stripe webhook events.
    This runs in a separate thread to avoid blocking the webhook response.
    """
    try:
        event_type = event.type
        if not event_type in KNOWN_EVENTS:
            logger.info(f"Unknown event type: {event_type}")
            return
        event_object = event.data.object
        customer_id = event_object.customer
        if not customer_id:
            logger.warning(f"No customer ID found in event, cannot complete processing")
            return
        # Success Events
        if event_type in SUBSCRIPTION_SUCCESS_EVENTS:
            # new subscription
            product_id = await get_product_id_from_subscription(event_object.id)
            start_date = datetime.fromtimestamp(event_object.start_date, tz=UTC)
            await apply_product_for_team(db, customer_id, product_id, start_date)
        elif event_type in INVOICE_SUCCESS_EVENTS:
            # subscription renewed
            subscription = event_object.parent.subscription_details.subscription
            product_id = await get_product_id_from_subscription(subscription)
            start_date = datetime.fromtimestamp(event_object.period_start, tz=UTC)
            await apply_product_for_team(db, customer_id, product_id, start_date)
        # Failure Events
        elif event_type in SESSION_FAILURE_EVENTS:
            product_id = await get_product_id_from_session(event_object.id)
            await remove_product_from_team(db, customer_id, product_id)
        elif event_type in SUBSCRIPTION_FAILURE_EVENTS:
            product_id = await get_product_id_from_subscription(event_object.id)
            await remove_product_from_team(db, customer_id, product_id)
        elif event_type in INVOICE_FAILURE_EVENTS:
            # We assume that the invoice is related to a subscription
            subscription = event_object.parent.subscription_details.subscription
            product_id = await get_product_id_from_subscription(subscription)
            await remove_product_from_team(db, customer_id, product_id)
    except Exception as e:
        logger.error(f"Error in background event handler: {str(e)}")

async def apply_product_for_team(db: Session, customer_id: str, product_id: str, start_date: datetime):
    """
    Apply a product to a team and update their last payment date.
    Also extends all team keys and sets their max budgets via LiteLLM service.

    Args:
        db: Database session
        customer_id: Stripe customer ID
        product_id: Product ID from the database

    Returns:
        bool: True if update was successful, False otherwise
    """
    logger.info(f"Applying product {product_id} to team {customer_id}")
    try:
        # Find the team and product
        team = db.query(DBTeam).filter(DBTeam.stripe_customer_id == customer_id).first()
        product = db.query(DBProduct).filter(DBProduct.id == product_id).first()

        if not team:
            logger.error(f"Team not found for customer ID: {customer_id}")
            return
        if not product:
            logger.error(f"Product not found for ID: {product_id}")
            return

        # Update the last payment date
        team.last_payment = start_date

        # Check if the product is already active for the team
        existing_association = db.query(DBTeamProduct).filter(
            DBTeamProduct.team_id == team.id,
            DBTeamProduct.product_id == product.id
        ).first()

        # Only create new association if it doesn't exist
        if not existing_association:
            team_product = DBTeamProduct(
                team_id=team.id,
                product_id=product.id
            )
            db.add(team_product)
            db.commit()  # Commit the product association

        days_left_in_period, max_max_spend, max_rpm_limit = get_token_restrictions(db, team.id)

        # Get all keys for the team grouped by region
        keys_by_region = get_team_keys_by_region(db, team.id)

        # Update keys for each region
        for region, keys in keys_by_region.items():
            # Initialize LiteLLM service for this region
            litellm_service = LiteLLMService(
                api_url=region.litellm_api_url,
                api_key=region.litellm_api_key
            )

            # Update each key's duration and budget via LiteLLM
            for key in keys:
                try:
                    await litellm_service.set_key_restrictions(
                        litellm_token=key.litellm_token,
                        duration=f"{days_left_in_period}d",
                        budget_duration=f"{days_left_in_period}d",
                        budget_amount=max_max_spend,
                        rpm_limit=max_rpm_limit
                    )
                except Exception as e:
                    logger.error(f"Failed to update key {key.id} via LiteLLM: {str(e)}")
                    # Continue with other keys even if one fails
                    continue

        db.commit()

    except Exception as e:
        db.rollback()
        logger.error(f"Error applying product to team: {str(e)}")
        raise e

async def remove_product_from_team(db: Session, customer_id: str, product_id: str):
    logger.info(f"Removing product {product_id} from team {customer_id}")
    try:
        # Find the team and product
        team = db.query(DBTeam).filter(DBTeam.stripe_customer_id == customer_id).first()
        product = db.query(DBProduct).filter(DBProduct.id == product_id).first()

        if not team:
            logger.error(f"Team not found for customer ID: {customer_id}")
            return
        if not product:
            logger.error(f"Product not found for ID: {product_id}")
            return
        # Check if the product is already active for the team
        existing_association = db.query(DBTeamProduct).filter(
            DBTeamProduct.team_id == team.id,
            DBTeamProduct.product_id == product.id
        ).first()
        if not existing_association:
            logger.error(f"Product {product_id} not found for team {customer_id}")
            return
        # Remove the product association
        db.delete(existing_association)

        db.commit()
    except Exception as e:
        db.rollback()
        logger.error(f"Error removing product from team: {str(e)}")
        raise e

async def monitor_team_keys(team: DBTeam, keys_by_region: Dict[DBRegion, List[DBPrivateAIKey]], expire_keys: bool) -> float:
    """
    Monitor spend for all keys in a team across different regions.

    Args:
        db: Database session
        team: The team to monitor keys for
        keys_by_region: Dictionary mapping regions to lists of keys

    Returns:
        float: Total spend across all keys for the team
    """
    team_total = 0

    # Monitor keys for each region
    for region, keys in keys_by_region.items():
        try:
            # Initialize LiteLLM service for this region
            litellm_service = LiteLLMService(
                api_url=region.litellm_api_url,
                api_key=region.litellm_api_key
            )

            # Check spend for each key in this region
            for key in keys:
                try:
                    # Get current spend using get_key_info
                    key_info = await litellm_service.get_key_info(key.litellm_token)
                    info = key_info.get("info", {})
                    current_spend = info.get("spend", 0)
                    budget = info.get("max_budget", 0)
                    key_alias = info.get("key_alias", f"key-{key.id}")  # Fallback to key-{id} if no alias

                    # Set the key duration to 0 days to end its usability.
                    if expire_keys:
                        await litellm_service.update_key_duration(key.litellm_token, "0d")

                    # Add to team total
                    team_total += current_spend

                    # Calculate and post percentage used
                    if budget > 0:
                        percentage_used = (current_spend / budget) * 100
                        key_spend_percentage.labels(
                            team_id=str(team.id),
                            team_name=team.name,
                            key_alias=key_alias
                        ).set(percentage_used)

                        # Log warning if approaching limit
                        if percentage_used >= 80:
                            logger.warning(
                                f"Key {key_alias} for team {team.name} is approaching spend limit: "
                                f"${current_spend:.2f} of ${budget:.2f} ({percentage_used:.1f}%)"
                            )
                    else:
                        # Set to 0 if no budget is set
                        key_spend_percentage.labels(
                            team_id=str(team.id),
                            team_name=team.name,
                            key_alias=key_alias
                        ).set(0)

                except Exception as e:
                    logger.error(f"Error monitoring key {key.id} spend: {str(e)}")
                    continue

        except Exception as e:
            logger.error(f"Error initializing LiteLLM service for region {region.name}: {str(e)}")
            continue

    return team_total

async def monitor_teams(db: Session):
    """
    Daily monitoring task for teams that:
    1. Posts age metrics for teams (since creation for teams without products, since last payment for teams with products)
    2. Sends notifications for teams approaching expiration (25-30 days)
    3. Posts metrics for expired teams (>30 days)
    4. Monitors key spend and notifies if approaching limits
    """
    logger.info("Monitoring teams")
    try:
        # Initialize SES service
        ses_service = SESService()

        # Get all teams
        teams = db.query(DBTeam).all()
        current_time = datetime.now(UTC)

        # Track current active team labels
        current_team_labels = set()

        logger.info(f"Found {len(teams)} teams to track")
        for team in teams:
            team_label = (str(team.id), team.name)
            current_team_labels.add(team_label)

            # Check if team has any products
            has_products = db.query(DBTeamProduct).filter(
                DBTeamProduct.team_id == team.id
            ).first() is not None

<<<<<<< HEAD

            # Calculate team age based on whether they have made a payment
            if team.last_payment:
                team_freshness = (current_time - team.last_payment.replace(tzinfo=UTC)).days
            else:
                team_freshness = (current_time - team.created_at.replace(tzinfo=UTC)).days
=======
            # Calculate team age based on whether they have made a payment
            if team.last_payment:
                team_freshness = (current_time - team.last_payment).days
            else:
                team_freshness = (current_time - team.created_at).days
>>>>>>> 4a76fa80

            if team_freshness < 0:
                logger.warning(f"Team {team.name} (ID: {team.id}) has a negative age: {team_freshness} days")
                team_freshness = 0

            # Post freshness metric
            team_freshness_days.labels(
                team_id=str(team.id),
                team_name=team.name
            ).set(team_freshness)

            # Check for notification conditions for teams still in the trial
            days_remaining = TRIAL_OVER_DAYS - team_freshness
            if not has_products and not team.last_payment:
                if days_remaining == FIRST_EMAIL_DAYS_LEFT or days_remaining == SECOND_EMAIL_DAYS_LEFT:
                    logger.warning(f"Team {team.name} (ID: {team.id}) is approaching expiration in {days_remaining} days")
                    # Send expiration notification email
                    try:
                        if team.admin_email:
                            template_data = {
                                "name": team.name,
                                "days_remaining": days_remaining,
                                "dashboard_url": generate_pricing_url(db, team)
                            }
                            ses_service.send_email(
                                to_addresses=[team.admin_email],
                                template_name="team-expiring",
                                template_data=template_data
                            )
                            logger.info(f"Sent expiration notification email to team {team.name} (ID: {team.id})")
                        else:
                            logger.warning(f"No email found for team {team.name} (ID: {team.id})")
                    except Exception as e:
                        logger.error(f"Failed to send expiration notification email to team {team.name}: {str(e)}")
                elif days_remaining == 0:
                    # Send expired email
                    try:
                        if team.admin_email:
                            template_data = {
<<<<<<< HEAD
                                "name": team.name,
=======
                                "team_name": team.name,
>>>>>>> 4a76fa80
                                "dashboard_url": generate_pricing_url(db, team)
                            }
                            ses_service.send_email(
                                to_addresses=[team.admin_email],
                                template_name="trial-expired",
                                template_data=template_data
                            )
                            logger.info(f"Sent expired email to team {team.name} (ID: {team.id})")
                        else:
                            logger.warning(f"No email found for team {team.name} (ID: {team.id})")
                    except Exception as e:
                        logger.error(f"Failed to send expired email to team {team.name}: {str(e)}")
                elif days_remaining <= 0:
                    # Post expired metric
                    team_expired_metric.labels(
                        team_id=str(team.id),
                        team_name=team.name
                    ).inc()

            # Get all keys for the team grouped by region
            keys_by_region = get_team_keys_by_region(db, team.id)
            expire_keys = False
            if days_remaining <= 0:
                expire_keys = True

            # Monitor keys and get total spend
            team_total = await monitor_team_keys(team, keys_by_region, expire_keys)

            # Set the total spend metric for the team
            team_total_spend.labels(
                team_id=str(team.id),
                team_name=team.name
            ).set(team_total)

        # Zero out metrics for teams that are no longer active
        for old_label in active_team_labels - current_team_labels:
            team_freshness_days.labels(
                team_id=old_label[0],
                team_name=old_label[1]
            ).set(0)

        # Update active team labels for next run
        active_team_labels.clear()
        active_team_labels.update(current_team_labels)

    except Exception as e:
        logger.error(f"Error in team monitoring task: {str(e)}")
        raise e

def generate_team_admin_token(db: Session, team: DBTeam) -> str:
    """
    Generate a JWT token that authorizes the bearer as an administrator of the team.

    Args:
        db: Database session
        team: The team object to generate the token for

    Returns:
        str: The generated JWT token

    Raises:
        ValueError: If no admin user is found for the team
    """
    token_validity_days = 1
    # Find a team admin user
    admin_user = db.query(DBUser).filter(
        DBUser.team_id == team.id,
        DBUser.role == "admin"
    ).first()

    if not admin_user:
        raise ValueError(f"No admin user found for team {team.name} (ID: {team.id})")

    # Create token payload with team admin claims
    payload = {
        "sub": admin_user.email,
        "exp": datetime.now(UTC) + timedelta(days=token_validity_days)
    }

    # Generate the token
    token = create_access_token(
        data=payload,
        expires_delta=timedelta(days=token_validity_days)
    )

    return token

def generate_pricing_url(db: Session, team: DBTeam) -> str:
    """
    Generate a URL for the team admin pricing page with a JWT token.

    Args:
        db: Database session
        team: The team object to generate the URL for

    Returns:
        str: The generated URL with the JWT token
    """
    # Generate the token
    token = generate_team_admin_token(db, team)

    # Get the frontend URL from settings
    base_url = settings.frontend_route
    path = '/pricing'
    url = urljoin(base_url, path)

    # Add the token as a query parameter
    return f"{url}?token={token}"
<|MERGE_RESOLUTION|>--- conflicted
+++ resolved
@@ -343,20 +343,11 @@
                 DBTeamProduct.team_id == team.id
             ).first() is not None
 
-<<<<<<< HEAD
-
             # Calculate team age based on whether they have made a payment
             if team.last_payment:
                 team_freshness = (current_time - team.last_payment.replace(tzinfo=UTC)).days
             else:
                 team_freshness = (current_time - team.created_at.replace(tzinfo=UTC)).days
-=======
-            # Calculate team age based on whether they have made a payment
-            if team.last_payment:
-                team_freshness = (current_time - team.last_payment).days
-            else:
-                team_freshness = (current_time - team.created_at).days
->>>>>>> 4a76fa80
 
             if team_freshness < 0:
                 logger.warning(f"Team {team.name} (ID: {team.id}) has a negative age: {team_freshness} days")
@@ -396,11 +387,7 @@
                     try:
                         if team.admin_email:
                             template_data = {
-<<<<<<< HEAD
                                 "name": team.name,
-=======
-                                "team_name": team.name,
->>>>>>> 4a76fa80
                                 "dashboard_url": generate_pricing_url(db, team)
                             }
                             ses_service.send_email(
