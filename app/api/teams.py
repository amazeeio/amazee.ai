from fastapi import APIRouter, Depends, HTTPException, status
from sqlalchemy.orm import Session
from typing import List
from datetime import datetime, UTC
import logging

from app.db.database import get_db
from app.db.models import DBTeam, DBTeamProduct
from app.core.security import check_system_admin, check_specific_team_admin
from app.schemas.models import (
    Team, TeamCreate, TeamUpdate,
    TeamWithUsers
)
from app.core.resource_limits import (
    DEFAULT_KEY_DURATION, DEFAULT_MAX_SPEND, DEFAULT_RPM_PER_KEY,
    get_token_restrictions
)
from app.services.litellm import LiteLLMService
from app.services.ses import SESService
from app.core.config import settings
from app.core.worker import get_team_keys_by_region

logger = logging.getLogger(__name__)

router = APIRouter(
    tags=["teams"]
)

@router.post("", response_model=Team, status_code=status.HTTP_201_CREATED)
@router.post("/", response_model=Team, status_code=status.HTTP_201_CREATED)
async def register_team(
    team: TeamCreate,
    db: Session = Depends(get_db)
):
    """
    Register a new team. This endpoint is publicly accessible.
    """
    # Check if team email already exists
    db_team = db.query(DBTeam).filter(DBTeam.admin_email == team.admin_email).first()
    if db_team:
        raise HTTPException(
            status_code=status.HTTP_400_BAD_REQUEST,
            detail="Email already registered"
        )

    # Create the team
    db_team = DBTeam(
        name=team.name,
        admin_email=team.admin_email,
        phone=team.phone,
        billing_address=team.billing_address,
        is_active=True,
        created_at=datetime.now(UTC)
    )

    db.add(db_team)
    db.commit()
    db.refresh(db_team)

    return db_team

@router.get("", response_model=List[Team], dependencies=[Depends(check_system_admin)])
@router.get("/", response_model=List[Team], dependencies=[Depends(check_system_admin)])
async def list_teams(
    db: Session = Depends(get_db)
):
    """
    List all teams. Only accessible by admin users.
    """
    return db.query(DBTeam).all()

@router.get("/{team_id}", response_model=TeamWithUsers, dependencies=[Depends(check_specific_team_admin)])
async def get_team(
    team_id: int,
    db: Session = Depends(get_db)
):
    """
    Get a team by ID. Accessible by admin users or users associated with the team.
    """
    # Check if team exists
    db_team = db.query(DBTeam).filter(DBTeam.id == team_id).first()
    if not db_team:
        raise HTTPException(status_code=404, detail="Team not found")

    # Convert directly to TeamWithUsers model
    return TeamWithUsers.model_validate(db_team)

@router.put("/{team_id}", response_model=Team, dependencies=[Depends(check_specific_team_admin)])
async def update_team(
    team_id: int,
    team_update: TeamUpdate,
    db: Session = Depends(get_db)
):
    """
    Update a team. Accessible by admin users or team admins.
    """
    # Check if team exists
    db_team = db.query(DBTeam).filter(DBTeam.id == team_id).first()
    if not db_team:
        raise HTTPException(status_code=404, detail="Team not found")

    # Update team fields
    for key, value in team_update.model_dump(exclude_unset=True).items():
        setattr(db_team, key, value)

    db_team.updated_at = datetime.now(UTC)
    db.commit()
    db.refresh(db_team)

    return db_team

@router.delete("/{team_id}", dependencies=[Depends(check_system_admin)])
async def delete_team(
    team_id: int,
    db: Session = Depends(get_db)
):
    """
    Delete a team. Only accessible by admin users.
    First removes all product associations, then deletes the team.
    """
    # Check if team exists
    db_team = db.query(DBTeam).filter(DBTeam.id == team_id).first()
    if not db_team:
        raise HTTPException(status_code=404, detail="Team not found")

    # Remove all product associations
    db.query(DBTeamProduct).filter(DBTeamProduct.team_id == team_id).delete()

    # Delete the team
    db.delete(db_team)
    db.commit()

    return {"message": "Team deleted successfully"}

@router.post("/{team_id}/extend-trial", dependencies=[Depends(check_system_admin)])
async def extend_team_trial(
    team_id: int,
    db: Session = Depends(get_db)
):
    """
    Extend a team's trial period. This will:
    1. Update the team's last payment date to now
    2. Reset all resource limits to default values
    3. Send a trial extension email notification

    Only accessible by system admin users.
    """
    # Check if team exists
    db_team = db.query(DBTeam).filter(DBTeam.id == team_id).first()
    if not db_team:
        raise HTTPException(status_code=404, detail="Team not found")

    # Update the last payment date to now
    db_team.last_payment = datetime.now(UTC)
    db.commit()

    # Get all keys for the team grouped by region
    keys_by_region = get_team_keys_by_region(db, team_id)

    # Update keys for each region
    for region, keys in keys_by_region.items():
        # Initialize LiteLLM service for this region
        litellm_service = LiteLLMService(
            api_url=region.litellm_api_url,
            api_key=region.litellm_api_key
        )

        # Update each key's duration and budget via LiteLLM
        for key in keys:
            try:
                await litellm_service.set_key_restrictions(
                    litellm_token=key.litellm_token,
                    duration=f"{DEFAULT_KEY_DURATION}d",
                    budget_duration=f"{DEFAULT_KEY_DURATION}d",
                    budget_amount=DEFAULT_MAX_SPEND,
                    rpm_limit=DEFAULT_RPM_PER_KEY
                )
            except Exception as e:
                logger.error(f"Failed to update key {key.id} via LiteLLM: {str(e)}")
                # Continue with other keys even if one fails
                continue

    # Send trial extension email
    try:
        ses_service = SESService()
        template_data = {
<<<<<<< HEAD
            "name": db_team.name,
=======
            "team_name": db_team.name,
>>>>>>> 4a76fa80
        }
        ses_service.send_email(
            to_addresses=[db_team.admin_email],
            template_name="trial-extended",
            template_data=template_data
        )
    except Exception as e:
        logger.error(f"Failed to send trial extension email to team {db_team.name}: {str(e)}")
        # Don't fail the request if email fails

    return {"message": "Team trial extended successfully"}<|MERGE_RESOLUTION|>--- conflicted
+++ resolved
@@ -184,11 +184,7 @@
     try:
         ses_service = SESService()
         template_data = {
-<<<<<<< HEAD
             "name": db_team.name,
-=======
-            "team_name": db_team.name,
->>>>>>> 4a76fa80
         }
         ses_service.send_email(
             to_addresses=[db_team.admin_email],
